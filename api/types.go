--- conflicted
+++ resolved
@@ -235,14 +235,9 @@
 
 // EmbedResponse is the response from [Client.Embed].
 type EmbedResponse struct {
-<<<<<<< HEAD
 	Model           string      `json:"model"`
-	Embeddings      [][]float32 `json:"embeddings,omitempty"`
+	Embeddings      [][]float32 `json:"embeddings"`
 	PromptEvalCount int         `json:"prompt_eval_count,omitempty"`
-=======
-	Model      string      `json:"model"`
-	Embeddings [][]float32 `json:"embeddings"`
->>>>>>> 8eac50dd
 }
 
 // EmbeddingRequest is the request passed to [Client.Embeddings].
